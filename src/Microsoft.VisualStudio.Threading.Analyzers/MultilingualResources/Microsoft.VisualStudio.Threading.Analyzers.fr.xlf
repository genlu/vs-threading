--- conflicted
+++ resolved
@@ -139,7 +139,11 @@
           <target state="needs-review-translation" state-qualifier="mt-suggestion">Utilisez « Async » suffixe de tâche retourne les noms de méthodes.</target>
           <note from="MultilingualUpdate" annotates="source" priority="2">Please verify the translation’s accuracy as the source string was updated after it was translated.</note>
         </trans-unit>
-<<<<<<< HEAD
+        <trans-unit id="VSSDK003_CodeFix_Title" translate="yes" xml:space="preserve">
+          <source>Change return type to Task</source>
+          <target state="new">Change return type to Task</target>
+          <note from="MultilingualBuild" annotates="source" priority="2">Task is a type name and should not be translated.</note>
+        </trans-unit>
         <trans-unit id="VSSDK011_MessageFormat" translate="yes" xml:space="preserve">
           <source>Avoid method overloads that assume TaskScheduler.Current. Use an overload that accepts a TaskScheduler and specify TaskScheduler.Default (or any other) explicitly.</source>
           <target state="new">Avoid method overloads that assume TaskScheduler.Current. Use an overload that accepts a TaskScheduler and specify TaskScheduler.Default (or any other) explicitly.</target>
@@ -147,12 +151,6 @@
         <trans-unit id="VSSDK011_Title" translate="yes" xml:space="preserve">
           <source>Avoid method overloads that assume TaskScheduler.Current</source>
           <target state="new">Avoid method overloads that assume TaskScheduler.Current</target>
-=======
-        <trans-unit id="VSSDK003_CodeFix_Title" translate="yes" xml:space="preserve">
-          <source>Change return type to Task</source>
-          <target state="new">Change return type to Task</target>
-          <note from="MultilingualBuild" annotates="source" priority="2">Task is a type name and should not be translated.</note>
->>>>>>> df57f4fe
         </trans-unit>
       </group>
     </body>
